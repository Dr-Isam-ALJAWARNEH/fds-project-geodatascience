--- conflicted
+++ resolved
@@ -595,100 +595,6 @@
         plt.title(f"Points colored by '{neighbor_col}'")
         plt.show()
 
-<<<<<<< HEAD
-    def spatial_groupby_mean(self, regions_table, on='geometry', features=None, agg_name_prefix='mean_', predicate='intersects'):
-        """
-        Performs a spatial join and groups point features by region geometries to compute mean values.
-        
-        Args:
-            regions_table (GeoTable): Polygon GeoTable to group by.
-            on (str): Geometry column to group by (default: 'geometry').
-            features (list): List of feature columns in self to compute mean on.
-            agg_name_prefix (str): Prefix for new aggregated columns.
-            predicate (str): Spatial predicate for join (default: 'intersects').
-        
-        Returns:
-            GeoTable: The regions_table with new mean feature columns.
-        """
-        joined = self.spatial_join(regions_table, how='inner', predicate=predicate)
-        gdf = joined.to_geodataframe()
-
-        if features is None:
-            features = gdf.select_dtypes(include=['float', 'int']).columns.drop('geometry', errors='ignore').tolist()
-
-        grouped = gdf.groupby(gdf.index)[features].mean().add_prefix(agg_name_prefix)
-        
-        result_gdf = regions_table.to_geodataframe().join(grouped, how='left')
-        return GeoTable.from_df(result_gdf)
-
-    def spatial_correlation_matrix(self, method='pearson'):
-        """
-        Computes correlation matrix for all numeric columns, excluding geometry.
-        
-        Args:
-            method (str): Correlation method ('pearson', 'spearman', 'kendall').
-        
-        Returns:
-            pd.DataFrame: Correlation matrix.
-        """
-        df = self.to_df().copy()
-        df_numeric = df.select_dtypes(include=['float', 'int']).drop(columns=['geometry'], errors='ignore')
-        return df_numeric.corr(method=method)
-    def plot_correlation_heatmap(self, method='pearson', figsize=(10, 8), cmap='coolwarm', annot=True):
-        """
-        Plots a heatmap of the correlation matrix for numeric columns.
-        
-        Args:
-            method (str): Correlation method.
-            figsize (tuple): Figure size.
-            cmap (str): Colormap.
-            annot (bool): Whether to annotate cells.
-        """
-        import seaborn as sns
-        import matplotlib.pyplot as plt
-
-        corr = self.spatial_correlation_matrix(method)
-        plt.figure(figsize=figsize)
-        sns.heatmap(corr, cmap=cmap, annot=annot, fmt=".2f", square=True)
-        plt.title(f'{method.title()} Correlation Heatmap')
-        plt.show()
-
-    def plot_spatial_scatter(self, x_col, y_col, label_points=False):
-        """
-        Plots a scatter plot between two numeric columns in the GeoTable.
-
-        Args:
-            x_col (str): Name of the x-axis feature (e.g., 'mean_pm25').
-            y_col (str): Name of the y-axis feature (e.g., 'mean_humidity').
-            label_points (bool): Whether to label each point with its index or name.
-        """
-        import matplotlib.pyplot as plt
-
-        df = self.to_df()
-
-        if x_col not in df.columns or y_col not in df.columns:
-            raise ValueError(f"Columns '{x_col}' and/or '{y_col}' not found.")
-
-        x = df[x_col]
-        y = df[y_col]
-
-        plt.figure(figsize=(8, 6))
-        plt.scatter(x, y, color='blue', alpha=0.6, edgecolor='k')
-
-        if label_points:
-            for i, (xi, yi) in enumerate(zip(x, y)):
-                plt.text(xi, yi, str(i), fontsize=8, alpha=0.7)
-
-        plt.xlabel(x_col)
-        plt.ylabel(y_col)
-        plt.title(f"Scatter Plot: {y_col} vs. {x_col}")
-        plt.grid(True)
-        plt.tight_layout()
-        plt.show()
-
-
- 
-=======
 
 
     def show(self, max_rows=10):
@@ -712,4 +618,97 @@
                 "\t".join(str(v) for v in self.row(i))
                 for i in range(min(self.num_rows, max_rows))
             ]))
->>>>>>> 424b59ed
+
+    def spatial_groupby_mean(self, regions_table, on='geometry', features=None, agg_name_prefix='mean_', predicate='intersects'):
+        """
+        Performs a spatial join and groups point features by region geometries to compute mean values.
+        
+        Args:
+            regions_table (GeoTable): Polygon GeoTable to group by.
+            on (str): Geometry column to group by (default: 'geometry').
+            features (list): List of feature columns in self to compute mean on.
+            agg_name_prefix (str): Prefix for new aggregated columns.
+            predicate (str): Spatial predicate for join (default: 'intersects').
+        
+        Returns:
+            GeoTable: The regions_table with new mean feature columns.
+        """
+        joined = self.spatial_join(regions_table, how='inner', predicate=predicate)
+        gdf = joined.to_geodataframe()
+
+        if features is None:
+            features = gdf.select_dtypes(include=['float', 'int']).columns.drop('geometry', errors='ignore').tolist()
+
+        grouped = gdf.groupby(gdf.index)[features].mean().add_prefix(agg_name_prefix)
+        
+        result_gdf = regions_table.to_geodataframe().join(grouped, how='left')
+        return GeoTable.from_df(result_gdf)
+
+    def spatial_correlation_matrix(self, method='pearson'):
+        """
+        Computes correlation matrix for all numeric columns, excluding geometry.
+        
+        Args:
+            method (str): Correlation method ('pearson', 'spearman', 'kendall').
+        
+        Returns:
+            pd.DataFrame: Correlation matrix.
+        """
+        df = self.to_df().copy()
+        df_numeric = df.select_dtypes(include=['float', 'int']).drop(columns=['geometry'], errors='ignore')
+        return df_numeric.corr(method=method)
+    def plot_correlation_heatmap(self, method='pearson', figsize=(10, 8), cmap='coolwarm', annot=True):
+        """
+        Plots a heatmap of the correlation matrix for numeric columns.
+        
+        Args:
+            method (str): Correlation method.
+            figsize (tuple): Figure size.
+            cmap (str): Colormap.
+            annot (bool): Whether to annotate cells.
+        """
+        import seaborn as sns
+        import matplotlib.pyplot as plt
+
+        corr = self.spatial_correlation_matrix(method)
+        plt.figure(figsize=figsize)
+        sns.heatmap(corr, cmap=cmap, annot=annot, fmt=".2f", square=True)
+        plt.title(f'{method.title()} Correlation Heatmap')
+        plt.show()
+
+    def plot_spatial_scatter(self, x_col, y_col, label_points=False):
+        """
+        Plots a scatter plot between two numeric columns in the GeoTable.
+
+        Args:
+            x_col (str): Name of the x-axis feature (e.g., 'mean_pm25').
+            y_col (str): Name of the y-axis feature (e.g., 'mean_humidity').
+            label_points (bool): Whether to label each point with its index or name.
+        """
+        import matplotlib.pyplot as plt
+
+        df = self.to_df()
+
+        if x_col not in df.columns or y_col not in df.columns:
+            raise ValueError(f"Columns '{x_col}' and/or '{y_col}' not found.")
+
+        x = df[x_col]
+        y = df[y_col]
+
+        plt.figure(figsize=(8, 6))
+        plt.scatter(x, y, color='blue', alpha=0.6, edgecolor='k')
+
+        if label_points:
+            for i, (xi, yi) in enumerate(zip(x, y)):
+                plt.text(xi, yi, str(i), fontsize=8, alpha=0.7)
+
+        plt.xlabel(x_col)
+        plt.ylabel(y_col)
+        plt.title(f"Scatter Plot: {y_col} vs. {x_col}")
+        plt.grid(True)
+        plt.tight_layout()
+        plt.show()
+
+
+
+    